--- conflicted
+++ resolved
@@ -166,7 +166,6 @@
 
 }
 
-<<<<<<< HEAD
 func TestContainerTop(t *testing.T) {
 	runtime := mkRuntime(t)
 	srv := &Server{runtime: runtime}
@@ -252,7 +251,8 @@
 	if err == nil || err.Error() != "Unkown pool type" {
 		t.Fatalf("Expected `Unkown pool type`")
 	}
-=======
+}
+
 func TestLogEvent(t *testing.T) {
 	runtime := mkRuntime(t)
 	srv := &Server{
@@ -288,6 +288,4 @@
 			}
 		}
 	})
-
->>>>>>> f6e10557
 }